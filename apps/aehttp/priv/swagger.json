--- conflicted
+++ resolved
@@ -1,15 +1,9 @@
 {
   "swagger" : "2.0",
   "info" : {
-<<<<<<< HEAD
-    "description" : "This is the [Aeternity](https://www.aeternity.com/) Epoch API.",
+    "description" : "This is the [Aeternity](https://www.aeternity.com/) node API.",
     "version" : "2.0.0-minerva.0.1.0",
-    "title" : "Aeternity Epoch",
-=======
-    "description" : "This is the [Aeternity](https://www.aeternity.com/) node API.",
-    "version" : "1.3.0",
     "title" : "Aeternity node",
->>>>>>> 154e5002
     "termsOfService" : "https://www.aeternity.com/terms/",
     "contact" : {
       "email" : "apiteam@aeternity.com"
