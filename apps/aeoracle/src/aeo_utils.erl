--- conflicted
+++ resolved
@@ -7,12 +7,7 @@
 
 -module(aeo_utils).
 
-<<<<<<< HEAD
--export([check_format/3,
-         ttl_delta/2,
-=======
 -export([ttl_delta/2,
->>>>>>> f6faea08
          ttl_expiry/2
         ]).
 
@@ -32,24 +27,4 @@
             CurrentHeight + TTLDelta;
         {error, _Rsn} = Err ->
             Err
-<<<<<<< HEAD
-    end.
-
-check_format(?ABI_NO_VM, _Format, _Content) ->
-    %% No interpretation of the format, nor content.
-    ok;
-check_format(?ABI_SOPHIA_1, Format, Content) ->
-    %% Check that the content can be decoded as the type
-    %% and that if we encoded it again, it becomes the content.
-    {ok, TypeRep} = aeso_heap:from_binary(typerep, Format),
-    try aeso_heap:from_binary(TypeRep, Content) of
-        {ok, Res} ->
-            case aeso_heap:to_binary(Res) of
-                Content -> ok;
-                _Other -> {error, bad_format}
-            end;
-        {error, _} -> {error, bad_format}
-    catch _:_ -> {error, bad_format}
-=======
->>>>>>> f6faea08
     end.